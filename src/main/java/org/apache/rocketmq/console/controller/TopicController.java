--- conflicted
+++ resolved
@@ -65,13 +65,9 @@
         return topicService.route(topic);
     }
 
-<<<<<<< HEAD
-    @RequestMapping(value = "/createOrUpdate.do", method = {RequestMethod.GET, RequestMethod.POST})
+
+    @RequestMapping(value = "/createOrUpdate.do", method = { RequestMethod.POST})
     @ResponseBody
-=======
-    @RequestMapping(value = "/createOrUpdate.do", method = { RequestMethod.POST})
-    @JsonBody
->>>>>>> e46cfc24
     public Object topicCreateOrUpdateRequest(@RequestBody TopicConfigInfo topicCreateOrUpdateRequest) {
         Preconditions.checkArgument(CollectionUtils.isNotEmpty(topicCreateOrUpdateRequest.getBrokerNameList()) || CollectionUtils.isNotEmpty(topicCreateOrUpdateRequest.getClusterNameList()),
             "clusterName or brokerName can not be all blank");
