/*
 * Licensed to the Apache Software Foundation (ASF) under one or more
 * contributor license agreements.  See the NOTICE file distributed with
 * this work for additional information regarding copyright ownership.
 * The ASF licenses this file to You under the Apache License, Version 2.0
 * (the "License"); you may not use this file except in compliance with
 * the License.  You may obtain a copy of the License at
 *
 *     http://www.apache.org/licenses/LICENSE-2.0
 *
 *  Unless required by applicable law or agreed to in writing, software
 *  distributed under the License is distributed on an "AS IS" BASIS,
 *  WITHOUT WARRANTIES OR CONDITIONS OF ANY KIND, either express or implied.
 *  See the License for the specific language governing permissions and
 *  limitations under the License.
 */
package org.apache.rocketmq.console.task;

import com.google.common.base.Stopwatch;
import org.apache.rocketmq.common.protocol.body.ClusterInfo;
import org.apache.rocketmq.common.protocol.body.GroupList;
import org.apache.rocketmq.common.protocol.body.KVTable;
import org.apache.rocketmq.common.protocol.body.TopicList;
import org.apache.rocketmq.common.protocol.route.BrokerData;
import org.apache.rocketmq.common.protocol.route.TopicRouteData;
import org.apache.rocketmq.console.aspect.admin.annotation.MultiMQAdminCmdMethod;
import org.apache.rocketmq.store.stats.BrokerStatsManager;
import org.apache.rocketmq.tools.admin.MQAdminExt;
import org.apache.rocketmq.tools.command.stats.StatsAllSubCommand;
import com.google.common.base.Throwables;
import com.google.common.cache.LoadingCache;
import com.google.common.collect.Lists;
import com.google.common.collect.Maps;
import com.google.common.io.Files;
import java.io.File;
import java.io.IOException;
import java.math.BigDecimal;
import java.text.DateFormat;
import java.text.SimpleDateFormat;
import java.util.Date;
import java.util.HashMap;
import java.util.List;
import java.util.Map;
import java.util.Set;
import java.util.concurrent.ExecutionException;
import javax.annotation.Resource;
import org.apache.rocketmq.common.MixAll;
import org.apache.rocketmq.common.protocol.body.BrokerStatsData;
import org.apache.rocketmq.console.config.RMQConfigure;
import org.apache.rocketmq.console.service.DashboardCollectService;
import org.apache.rocketmq.console.util.JsonUtil;
import org.slf4j.Logger;
import org.slf4j.LoggerFactory;
import org.springframework.scheduling.annotation.Scheduled;
import org.springframework.stereotype.Component;

@Component
public class DashboardCollectTask {
    private Logger logger = LoggerFactory.getLogger(DashboardCollectTask.class);
    private Date currentDate = new Date();
    @Resource
    private MQAdminExt mqAdminExt;
    @Resource
    private RMQConfigure rmqConfigure;

    @Resource
    private DashboardCollectService dashboardCollectService;

<<<<<<< HEAD
    private final static Logger log = LoggerFactory.getLogger(DashboardCollectTask.class);

    @Scheduled(cron = "0/5 * * * * ?")
=======
    @Scheduled(cron = "0/5 * * * * ?")
    @MultiMQAdminCmdMethod(timeoutMillis = 5000)
>>>>>>> 12c7380c
    public void collectTopic() {
        logger.info("test test test");

        Date date = new Date();
        Stopwatch stopwatch = Stopwatch.createStarted();
        try {
            TopicList topicList = mqAdminExt.fetchAllTopicList();
            Set<String> topicSet = topicList.getTopicList();
            for (String topic : topicSet) {
                if (topic.startsWith(MixAll.RETRY_GROUP_TOPIC_PREFIX) || topic.startsWith(MixAll.DLQ_GROUP_TOPIC_PREFIX)) {
                    continue;
                }

                TopicRouteData topicRouteData = mqAdminExt.examineTopicRouteInfo(topic);

                GroupList groupList = mqAdminExt.queryTopicConsumeByWho(topic);

                double inTPS = 0;

                long inMsgCntToday = 0;

                double outTPS = 0;

                long outMsgCntToday = 0;

                for (BrokerData bd : topicRouteData.getBrokerDatas()) {
                    String masterAddr = bd.getBrokerAddrs().get(MixAll.MASTER_ID);
                    if (masterAddr != null) {
                        try {
                            stopwatch.start();
                            log.info("start time: {}",stopwatch.toString());
                            BrokerStatsData bsd = mqAdminExt.viewBrokerStatsData(masterAddr, BrokerStatsManager.TOPIC_PUT_NUMS, topic);
                            stopwatch.stop();
                            log.info("stop time : {}",stopwatch.toString());
                            stopwatch.reset();
                            inTPS += bsd.getStatsMinute().getTps();
                            inMsgCntToday += StatsAllSubCommand.compute24HourSum(bsd);
                        }
                        catch (Exception e) {
//                            throw Throwables.propagate(e);
                        }
                    }
                }

                if (groupList != null && !groupList.getGroupList().isEmpty()) {

                    for (String group : groupList.getGroupList()) {
                        for (BrokerData bd : topicRouteData.getBrokerDatas()) {
                            String masterAddr = bd.getBrokerAddrs().get(MixAll.MASTER_ID);
                            if (masterAddr != null) {
                                try {
                                    String statsKey = String.format("%s@%s", topic, group);
                                    BrokerStatsData bsd = mqAdminExt.viewBrokerStatsData(masterAddr, BrokerStatsManager.GROUP_GET_NUMS, statsKey);
                                    outTPS += bsd.getStatsMinute().getTps();
                                    outMsgCntToday += StatsAllSubCommand.compute24HourSum(bsd);
                                }
                                catch (Exception e) {
//                                    throw Throwables.propagate(e);
                                }
                            }
                        }
                    }
                }

                List<String> list;
                try {
                    list = dashboardCollectService.getTopicMap().get(topic);
                }
                catch (ExecutionException e) {
                    throw Throwables.propagate(e);
                }
                if (null == list) {
                    list = Lists.newArrayList();
                }

                list.add(date.getTime() + "," + new BigDecimal(inTPS).setScale(5,BigDecimal.ROUND_HALF_UP) + "," + inMsgCntToday + "," + new BigDecimal(outTPS).setScale(5,BigDecimal.ROUND_HALF_UP)+ "," + outMsgCntToday);
                dashboardCollectService.getTopicMap().put(topic, list);

            }

            log.debug("Topic Collected Data in memory = {}" + JsonUtil.obj2String(dashboardCollectService.getTopicMap().asMap()));
        }
        catch (Exception err) {
            throw Throwables.propagate(err);
        }
    }

//    @Scheduled(cron = "0 0/1 * * * ?")
    public void collectBroker() {
        try {
            Date date = new Date();
            ClusterInfo clusterInfo = mqAdminExt.examineBrokerClusterInfo();
            Set<Map.Entry<String, BrokerData>> clusterEntries = clusterInfo.getBrokerAddrTable().entrySet();

            Map<String, String> addresses = Maps.newHashMap();
            for (Map.Entry<String, BrokerData> clusterEntry : clusterEntries) {
                HashMap<Long, String> addrs = clusterEntry.getValue().getBrokerAddrs();
                Set<Map.Entry<Long, String>> addrsEntries = addrs.entrySet();
                for (Map.Entry<Long, String> addrEntry : addrsEntries) {
                    addresses.put(addrEntry.getValue(), clusterEntry.getKey() + ":" + addrEntry.getKey());
                }
            }
            Set<Map.Entry<String, String>> entries = addresses.entrySet();
            for (Map.Entry<String, String> entry : entries) {
                List<String> list = dashboardCollectService.getBrokerMap().get(entry.getValue());
                if (null == list) {
                    list = Lists.newArrayList();
                }
                KVTable kvTable = fetchBrokerRuntimeStats(entry.getKey(), 3);
                if (kvTable == null) {
                    continue;
                }
                String[] tpsArray = kvTable.getTable().get("getTotalTps").split(" ");
                BigDecimal totalTps = new BigDecimal(0);
                for (String tps : tpsArray) {
                    totalTps = totalTps.add(new BigDecimal(tps));
                }
                BigDecimal averageTps = totalTps.divide(new BigDecimal(tpsArray.length), 5, BigDecimal.ROUND_HALF_UP);
                list.add(date.getTime() + "," + averageTps.toString());
                dashboardCollectService.getBrokerMap().put(entry.getValue(), list);
            }
            log.debug("Broker Collected Data in memory = {}" + JsonUtil.obj2String(dashboardCollectService.getBrokerMap().asMap()));
        }
        catch (Exception e) {
            throw Throwables.propagate(e);
        }
    }

    private KVTable fetchBrokerRuntimeStats(String brokerAddr, Integer retryTime) {
        if (retryTime == 0) {
            return null;
        }
        try {
            return mqAdminExt.fetchBrokerRuntimeStats(brokerAddr);
        }
        catch (Exception e) {
            try {
                Thread.sleep(1000);
            }
            catch (InterruptedException e1) {
                throw Throwables.propagate(e1);
            }
            fetchBrokerRuntimeStats(brokerAddr, retryTime - 1);
            throw Throwables.propagate(e);
        }
    }

//    @Scheduled(cron = "0/7 * * * * ?")
    public void saveData() {
        //one day refresh cache one time
        String dataLocationPath = rmqConfigure.getConsoleCollectData();
        DateFormat format = new SimpleDateFormat("yyyy-MM-dd");
        String nowDateStr = format.format(new Date());
        String currentDateStr = format.format(currentDate);
        if (!currentDateStr.equals(nowDateStr)) {
            dashboardCollectService.getBrokerMap().invalidateAll();
            dashboardCollectService.getTopicMap().invalidateAll();
            currentDate = new Date();
        }
        File brokerFile = new File(dataLocationPath + nowDateStr + ".json");
        File topicFile = new File(dataLocationPath + nowDateStr + "_topic" + ".json");
        try {
            Map<String, List<String>> brokerFileMap;
            Map<String, List<String>> topicFileMap;
            if (brokerFile.exists()) {
                brokerFileMap = dashboardCollectService.jsonDataFile2map(brokerFile);
            }
            else {
                brokerFileMap = Maps.newHashMap();
                Files.createParentDirs(brokerFile);
            }

            if (topicFile.exists()) {
                topicFileMap = dashboardCollectService.jsonDataFile2map(topicFile);
            }
            else {
                topicFileMap = Maps.newHashMap();
                Files.createParentDirs(topicFile);
            }

            brokerFile.createNewFile();
            topicFile.createNewFile();

            writeFile(dashboardCollectService.getBrokerMap(), brokerFileMap, brokerFile);
            writeFile(dashboardCollectService.getTopicMap(), topicFileMap, topicFile);
            log.info("Broker Collected Data in memory = {}" + JsonUtil.obj2String(dashboardCollectService.getBrokerMap().asMap()));
            log.info("Topic Collected Data in memory = {}" + JsonUtil.obj2String(dashboardCollectService.getTopicMap().asMap()));

        }
        catch (IOException e) {
            throw Throwables.propagate(e);
        }
    }

    private void writeFile(LoadingCache<String, List<String>> map, Map<String, List<String>> fileMap,
        File file) throws IOException {
        Map<String, List<String>> newMap = map.asMap();
        Map<String, List<String>> resultMap = Maps.newHashMap();
        if (fileMap.size() == 0) {
            resultMap = newMap;
        }
        else {
            for (Map.Entry<String, List<String>> entry : fileMap.entrySet()) {
                List<String> oldList = entry.getValue();
                List<String> newList = newMap.get(entry.getKey());
                resultMap.put(entry.getKey(), appendData(newList, oldList));
                if (newList == null || newList.size() == 0) {
                    map.put(entry.getKey(), appendData(newList, oldList));
                }
            }

            for (Map.Entry<String, List<String>> entry : newMap.entrySet()) {
                List<String> oldList = fileMap.get(entry.getKey());
                if (oldList == null || oldList.size() == 0) {
                    resultMap.put(entry.getKey(), entry.getValue());
                }
            }
        }
        Files.write(JsonUtil.obj2String(resultMap).getBytes(), file);
    }

    private List<String> appendData(List<String> newTpsList, List<String> oldTpsList) {
        List<String> result = Lists.newArrayList();
        if (newTpsList == null || newTpsList.size() == 0) {
            return oldTpsList;
        }
        if (oldTpsList == null || oldTpsList.size() == 0) {
            return newTpsList;
        }
        String oldLastTps = oldTpsList.get(oldTpsList.size() - 1);
        Long oldLastTimestamp = Long.parseLong(oldLastTps.split(",")[0]);
        String newFirstTps = newTpsList.get(0);
        Long newFirstTimestamp = Long.parseLong(newFirstTps.split(",")[0]);
        if (oldLastTimestamp.longValue() < newFirstTimestamp.longValue()) {
            result.addAll(oldTpsList);
            result.addAll(newTpsList);
            return result;
        }
        return newTpsList;
    }

}<|MERGE_RESOLUTION|>--- conflicted
+++ resolved
@@ -56,7 +56,6 @@
 
 @Component
 public class DashboardCollectTask {
-    private Logger logger = LoggerFactory.getLogger(DashboardCollectTask.class);
     private Date currentDate = new Date();
     @Resource
     private MQAdminExt mqAdminExt;
@@ -66,17 +65,11 @@
     @Resource
     private DashboardCollectService dashboardCollectService;
 
-<<<<<<< HEAD
     private final static Logger log = LoggerFactory.getLogger(DashboardCollectTask.class);
 
-    @Scheduled(cron = "0/5 * * * * ?")
-=======
-    @Scheduled(cron = "0/5 * * * * ?")
+    @Scheduled(cron = "0/7 * * * * ?")
     @MultiMQAdminCmdMethod(timeoutMillis = 5000)
->>>>>>> 12c7380c
     public void collectTopic() {
-        logger.info("test test test");
-
         Date date = new Date();
         Stopwatch stopwatch = Stopwatch.createStarted();
         try {
@@ -107,7 +100,7 @@
                             log.info("start time: {}",stopwatch.toString());
                             BrokerStatsData bsd = mqAdminExt.viewBrokerStatsData(masterAddr, BrokerStatsManager.TOPIC_PUT_NUMS, topic);
                             stopwatch.stop();
-                            log.info("stop time : {}",stopwatch.toString());
+                            log.info("stop time : {}", stopwatch.toString());
                             stopwatch.reset();
                             inTPS += bsd.getStatsMinute().getTps();
                             inMsgCntToday += StatsAllSubCommand.compute24HourSum(bsd);
@@ -161,7 +154,7 @@
         }
     }
 
-//    @Scheduled(cron = "0 0/1 * * * ?")
+    @Scheduled(cron = "0/3 * * * * ?")
     public void collectBroker() {
         try {
             Date date = new Date();
@@ -221,7 +214,7 @@
         }
     }
 
-//    @Scheduled(cron = "0/7 * * * * ?")
+    @Scheduled(cron = "0/5 * * * * ?")
     public void saveData() {
         //one day refresh cache one time
         String dataLocationPath = rmqConfigure.getConsoleCollectData();
