--- conflicted
+++ resolved
@@ -51,9 +51,6 @@
     "SEARCH":"Search",
     "BEGIN":"Begin",
     "END":"End",
-<<<<<<< HEAD
-    "OPS":"OPS"
-=======
     "TOPIC_CHANGE":"Topic Change",
     "SEND":"Send",
     "SUBSCRIPTION_CHANGE":"Subscription Change",
@@ -79,6 +76,6 @@
     "DIFF_TOTAL":"diffTotal",
     "LAST_TIME_STAMP":"lastTimeStamp",
     "RESET_OFFSET":"resetOffset",
-    "CLUSTER_NAME":"clusterName"
->>>>>>> f1c70e43
+    "CLUSTER_NAME":"clusterName",
+    "OPS":"OPS"
 }